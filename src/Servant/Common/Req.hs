{-# LANGUAGE AllowAmbiguousTypes #-}
{-# LANGUAGE DeriveDataTypeable  #-}
{-# LANGUAGE CPP                 #-}
{-# LANGUAGE FlexibleContexts    #-}
{-# LANGUAGE GADTs               #-}
{-# LANGUAGE OverloadedStrings   #-}
{-# LANGUAGE LambdaCase          #-}
{-# LANGUAGE ScopedTypeVariables #-}
{-# LANGUAGE TupleSections       #-}

{-# LANGUAGE EmptyCase           #-}
module Servant.Common.Req where

-------------------------------------------------------------------------------
import           Control.Concurrent
import           Control.Applicative        (liftA2, liftA3)
<<<<<<< HEAD
import           Control.Arrow              (second)
import           Control.Monad              (join)
import           Control.Monad.IO.Class     (MonadIO, liftIO)
import qualified Data.ByteString.Lazy.Char8 as BL
import qualified Data.Map                   as Map
import           Data.Maybe                 (catMaybes)
import           Data.Functor.Compose
=======
import           Data.Bifunctor             (first)
import qualified Data.ByteString.Lazy.Char8 as BL
import qualified Data.Map                   as Map
import           Data.Maybe                 (catMaybes, fromMaybe)
>>>>>>> 8a1e017e
import           Data.Monoid                ((<>))
import           Data.Proxy                 (Proxy(..))
import           Data.Text                  (Text)
import qualified Data.Text                  as T
import qualified Data.Text.Encoding         as TE
import           Data.Traversable
import           Reflex.Dom
import           Servant.Common.BaseUrl     (BaseUrl, showBaseUrl, SupportsServantReflex)
import           Servant.API.ContentTypes   (MimeUnrender(..), NoContent(..))
import           Web.HttpApiData            (ToHttpApiData(..))
-------------------------------------------------------------------------------
import           Servant.API.BasicAuth



data ReqResult a = ResponseSuccess a XhrResponse
                 | ResponseFailure Text XhrResponse
                 | RequestFailure Text

instance Functor ReqResult where
  fmap f (ResponseSuccess a xhr) = ResponseSuccess (f a) xhr
  fmap _ (ResponseFailure r x)   = ResponseFailure r x
  fmap _ (RequestFailure r)      = RequestFailure r

reqSuccess :: ReqResult a -> Maybe a
reqSuccess (ResponseSuccess x _) = Just x
reqSuccess _                     = Nothing

reqFailure :: ReqResult a -> Maybe Text
reqFailure (ResponseFailure s _) = Just s
reqFailure (RequestFailure s)    = Just s
reqFailure _                     = Nothing

response :: ReqResult a -> Maybe XhrResponse
response (ResponseSuccess _ x) = Just x
response (ResponseFailure _ x) = Just x
response _                     = Nothing


-------------------------------------------------------------------------------
-- | You must wrap the parameter of a QueryParam endpoint with 'QParam' to
-- indicate whether the parameter is valid and present, validly absent, or
-- invalid
data QParam a = QParamSome a
              -- ^ A valid query parameter
              | QNone
              -- ^ Indication that the parameter is intentionally absent (the request is valid)
              | QParamInvalid Text
              -- ^ Indication that your validation failed (the request isn't valid)

qParamToQueryPart :: ToHttpApiData a => QParam a -> Either Text (Maybe Text)
qParamToQueryPart (QParamSome a)    = Right (Just $ toQueryParam a)
qParamToQueryPart QNone             = Right Nothing
qParamToQueryPart (QParamInvalid e) = Left e

data QueryPart t = QueryPartParam  (Dynamic t (Either Text (Maybe Text)))
                 | QueryPartParams (Dynamic t [Text])
                 | QueryPartFlag   (Dynamic t Bool)


-------------------------------------------------------------------------------
-- The data structure used to build up request information while traversing
-- the shape of a servant API
data Req t = Req
  { reqMethod    :: Text
  , reqPathParts :: [Dynamic t (Either Text Text)]
  , qParams      :: [(Text, QueryPart t)]
  , reqBody      :: Maybe (Dynamic t (Either Text (BL.ByteString, Text)))
  , headers      :: [(Text, Dynamic t (Either Text Text))]
  , respHeaders  :: XhrResponseHeaders
  , authData     :: Maybe (Dynamic t (Maybe BasicAuthData))
  }

defReq :: Req t
defReq = Req "GET" [] [] Nothing [] def Nothing

prependToPathParts :: Dynamic t (Either Text Text) -> Req t -> Req t
prependToPathParts p req =
  req { reqPathParts = p : reqPathParts req }

addHeader :: (ToHttpApiData a, Reflex t) => Text -> Dynamic t (Either Text a) -> Req t -> Req t
addHeader name val req = req { headers = (name, (fmap . fmap) (TE.decodeUtf8 . toHeader) val) : headers req }


reqToReflexRequest
    :: forall t. Reflex t
    => Text
    -> Dynamic t BaseUrl
    -> Req t
    -> (Dynamic t (Either Text (XhrRequest XhrPayload)))
reqToReflexRequest reqMeth reqHost req =
  let t :: Dynamic t [Either Text Text]
      t = sequence $ reverse $ reqPathParts req

      baseUrl :: Dynamic t (Either Text Text)
      baseUrl = Right . showBaseUrl <$> reqHost

      urlParts :: Dynamic t (Either Text [Text])
      urlParts = fmap sequence t

      urlPath :: Dynamic t (Either Text Text)
      urlPath = (fmap.fmap) (T.intercalate "/") urlParts

      queryPartString :: (Text, QueryPart t) -> Dynamic t (Maybe (Either Text Text))
      queryPartString (pName, qp) = case qp of
        QueryPartParam p -> ffor p $ \case
          Left e         -> Just (Left e)
          Right (Just a) -> Just (Right $ pName <> "=" <> a)
          Right Nothing  -> Nothing
        QueryPartParams ps -> ffor ps $ \pStrings ->
          if null pStrings
          then Nothing
          else Just $ Right (T.intercalate "&" (fmap (\p -> pName <> "=" <> p) pStrings))
        QueryPartFlag fl -> ffor fl $ \case
          True ->  Just $ Right pName
          False -> Nothing


      queryPartStrings :: [Dynamic t (Maybe (Either Text Text))]
      queryPartStrings = map queryPartString (qParams req)
      queryPartStrings' = fmap (sequence . catMaybes) $ sequence queryPartStrings :: Dynamic t (Either Text [Text])
      queryString :: Dynamic t (Either Text Text) =
        ffor queryPartStrings' $ \qs -> fmap (T.intercalate "&") qs
      xhrUrl =  (liftA3 . liftA3) (\a p q -> a </> if T.null q then p else p <> "?" <> q)
          baseUrl urlPath queryString
        where
          (</>) :: Text -> Text -> Text
          x </> y | ("/" `T.isSuffixOf` x) || ("/" `T.isPrefixOf` y) = x <> y
                  | otherwise = x <> "/" <> y


      xhrHeaders :: Dynamic t (Either Text [(Text, Text)])
      xhrHeaders = (fmap sequence . sequence . fmap f . headers) req
        where
          f = \(headerName, dynam) ->
                fmap (fmap (\rightVal -> (headerName, rightVal))) dynam

      mkConfigBody :: Either Text [(Text,Text)]
                   -> (Either Text (BL.ByteString, Text))
                   -> Either Text (XhrRequestConfig XhrPayload)
      mkConfigBody ehs rb = case (ehs, rb) of
                  (_, Left e)                     -> Left e
                  (Left e, _)                     -> Left e
                  (Right hs, Right (bBytes, bCT)) ->
                    Right $ XhrRequestConfig
                      { _xhrRequestConfig_sendData = bytesToPayload bBytes
                      , _xhrRequestConfig_headers  =
                                    Map.insert "Content-Type" bCT (Map.fromList hs)
                      , _xhrRequestConfig_user = Nothing
                      , _xhrRequestConfig_password = Nothing
                      , _xhrRequestConfig_responseType = Nothing
                      , _xhrRequestConfig_withCredentials = False
                      , _xhrRequestConfig_responseHeaders = def
                      }

      xhrOpts :: Dynamic t (Either Text (XhrRequestConfig XhrPayload))
      xhrOpts = case reqBody req of
        Nothing    -> ffor xhrHeaders $ \case
                               Left e -> Left e
                               Right hs -> Right $ def { _xhrRequestConfig_headers = Map.fromList hs
                                                       , _xhrRequestConfig_user = Nothing
                                                       , _xhrRequestConfig_password = Nothing
                                                       , _xhrRequestConfig_responseType = Nothing
                                                       , _xhrRequestConfig_sendData = ""
                                                       , _xhrRequestConfig_withCredentials = False
                                                       }
        Just rBody -> liftA2 mkConfigBody xhrHeaders rBody

      mkAuth :: Maybe BasicAuthData -> Either Text (XhrRequestConfig x) -> Either Text (XhrRequestConfig x)
      mkAuth _ (Left e) = Left e
      mkAuth Nothing r  = r
      mkAuth (Just (BasicAuthData u p)) (Right config) = Right $ config
        { _xhrRequestConfig_user     = Just $ TE.decodeUtf8 u
        , _xhrRequestConfig_password = Just $ TE.decodeUtf8 p}

      addAuth :: Dynamic t (Either Text (XhrRequestConfig x))
              -> Dynamic t (Either Text (XhrRequestConfig x))
      addAuth xhr = case authData req of
        Nothing -> xhr
        Just auth -> liftA2 mkAuth auth xhr

      xhrReq = (liftA2 . liftA2) (\p opt -> XhrRequest reqMeth p opt) xhrUrl (addAuth xhrOpts)

  in xhrReq

-- * performing requests

displayHttpRequest :: Text -> Text
displayHttpRequest httpmethod = "HTTP " <> httpmethod <> " request"

-- | This function actually performs the request.
performRequests :: forall t m f tag.(SupportsServantReflex t m, Traversable f)
                => Text
                -> Dynamic t (f (Req t))
                -> Dynamic t BaseUrl
                -> Event t tag
                -> m (Event t (tag, f (Either Text XhrResponse)))
performRequests reqMeth rs reqHost trigger = do
  -- let xhrReqs = sequence $ (\r -> reqToReflexRequest reqMeth r reqHost) <$> rs :: Dynamic t (f (Either Text (XhrRequest XhrPayload)))
  let xhrReqs = join $ (\(fxhr :: f (Req t)) -> sequence $ reqToReflexRequest reqMeth reqHost <$> fxhr) <$> rs
  let reqs    = attachPromptlyDynWith (\fxhr t -> Compose (t, fxhr)) xhrReqs trigger
  resps <- performSomeRequestsAsync reqs
  return $ getCompose <$> resps

-- | Issues a collection of requests when the supplied Event fires.  When ALL requests from a given firing complete, the results are collected and returned via the return Event.
performSomeRequestsAsync
    :: (MonadIO (Performable m),
        HasWebView (Performable m),
        PerformEvent t m,
        TriggerEvent t m,
        Traversable f,
        IsXhrPayload a)
    => Event t (f (Either Text (XhrRequest a)))
    -> m (Event t (f (Either Text XhrResponse)))
performSomeRequestsAsync = performSomeRequestsAsync' newXMLHttpRequest . fmap return


------------------------------------------------------------------------------
-- | A modified version or Reflex.Dom.Xhr.performRequestsAsync
-- that accepts 'f (Either e (XhrRequestb))' events
performSomeRequestsAsync'
    :: (MonadIO (Performable m), PerformEvent t m, TriggerEvent t m, Traversable f)
    => (XhrRequest b -> (a -> IO ()) -> Performable m XMLHttpRequest)
    -> Event t (Performable m (f (Either Text (XhrRequest b)))) -> m (Event t (f (Either Text a)))
performSomeRequestsAsync' newXhr req = performEventAsync $ ffor req $ \hrs cb -> do
  rs <- hrs
  resps <- forM rs $ \r -> case r of
      Left e -> do
          resp <- liftIO $ newMVar (Left e)
          return resp
      Right r' -> do
          resp <- liftIO newEmptyMVar
          _ <- newXhr r' $ liftIO . putMVar resp . Right
          return resp
  _ <- liftIO $ forkIO $ cb =<< forM resps takeMVar
  return ()



-- | This function actually performs the request.
performRequest :: forall t m tag .(SupportsServantReflex t m)
               => Text
               -> (Req t)
               -> Dynamic t BaseUrl
               -> Event t tag
               -> m (Event t (tag, XhrResponse), Event t (tag, Text))
performRequest reqMeth req reqHost trigger = do

  let xhrReq  = reqToReflexRequest reqMeth reqHost req
  let reqs    = attachPromptlyDynWith (flip (,)) xhrReq trigger
      okReqs  = fmapMaybe (\(t,e) -> either (const Nothing) (Just . (t,)) e) reqs
      badReqs = fmapMaybe (\(t,e) -> either (Just . (t,)) (const Nothing) e) reqs

  resps <- performRequestsAsync okReqs

  return (resps, badReqs)

<<<<<<< HEAD

#ifdef ghcjs_HOST_OS
type XhrPayload = String
bytesToPayload :: BL.ByteString -> XhrPayload
bytesToPayload = BL.unpack
#else
=======
>>>>>>> 8a1e017e
type XhrPayload = T.Text
bytesToPayload :: BL.ByteString -> XhrPayload
bytesToPayload = TE.decodeUtf8 . BL.toStrict


<<<<<<< HEAD
performRequestNoBody :: forall t m tag.(SupportsServantReflex t m)
=======
------------------------------------------------------------------------------
performRequestNoBody :: forall t m .(SupportsServantReflex t m)
>>>>>>> 8a1e017e
                     => Text
                     -> Req t
                     -> Dynamic t BaseUrl
                     -> Event t tag -> m (Event t (tag, ReqResult NoContent))
performRequestNoBody reqMeth req reqHost trigger = do
  (resp, badReq) <- performRequest reqMeth req reqHost trigger
<<<<<<< HEAD
  return $ leftmost [ fmap (ResponseSuccess NoContent) <$> resp, fmap RequestFailure <$> badReq]

performRequestsNoBody :: forall t m f tag. (SupportsServantReflex t m, Traversable f)
                     => Text
                     -> Dynamic t (f (Req t))
                     -> Dynamic t BaseUrl
                     -> Event t tag -> m (Event t (tag, f (ReqResult NoContent)))
performRequestsNoBody reqMeth reqs reqHost trigger = do
  resp <- performRequests reqMeth reqs reqHost trigger
  return $ (fmap . fmap) aux <$> resp
  where
    aux (Right x) = ResponseSuccess NoContent x
    aux (Left  e) = RequestFailure e
  -- return $ leftmost [ fmap (ResponseSuccess NoContent) resp, fmap RequestFailure badReq]


performRequestCT
    :: (SupportsServantReflex t m,
        MimeUnrender ct a)
    => Proxy ct
    -> Text
    -> Req t
    -> Dynamic t BaseUrl
    -> Event t tag
    -> m (Event t (tag, ReqResult a))
performRequestCT ct reqMeth req reqHost trigger = do
  (resp, badReq) <- performRequest reqMeth req reqHost trigger
  let decodes = ffor resp $ fmap (\xhr ->
        ((mimeUnrender ct . BL.fromStrict . TE.encodeUtf8)
         =<< note "No body text" (_xhrResponse_responseText xhr), xhr))
      reqs = ffor decodes $ fmap (\case
        (Right a, r) -> ResponseSuccess a r
        (Left e,  r) -> ResponseFailure (T.pack e) r)
  return $ leftmost [reqs, fmap RequestFailure <$> badReq]

performRequestsCT
    :: (SupportsServantReflex t m,
        MimeUnrender ct a, Traversable f)
    => Proxy ct
    -> Text
    -> Dynamic t (f (Req t))
    -> Dynamic t BaseUrl
    -> Event t tag
    -> m (Event t (tag, f (ReqResult a)))
performRequestsCT ct reqMeth reqs reqHost trigger = do
  resps <- performRequests reqMeth reqs reqHost trigger
  return $ fmap (second (fmap reqToResult)) resps
  where
    reqToResult (Left  e) = RequestFailure e
    reqToResult (Right x) = case _xhrResponse_responseText x of
      Nothing  -> ResponseFailure "No request body" x
      Just bod -> case mimeUnrender ct . BL.fromStrict . TE.encodeUtf8 $ bod of
        Left e  -> ResponseFailure (T.pack e) x
        Right v -> ResponseSuccess v x
=======
  let decodeResp = const $ Right NoContent
  return $ leftmost [ fmap (evalRequest decodeResp) resp,
                      fmap RequestFailure badReq]


------------------------------------------------------------------------------
performRequestCT :: (SupportsServantReflex t m,
                     MimeUnrender ct a)
                 => Proxy ct -> Text -> Req t -> Dynamic t BaseUrl
                 -> Event t () -> m (Event t (ReqResult a))
performRequestCT ct reqMeth req reqHost trigger = do
  (resp, badReq) <- performRequest reqMeth req reqHost trigger
  let decodeResp x = first T.pack .
                     mimeUnrender ct .
                     BL.fromStrict .
                     TE.encodeUtf8 =<< note "No body text"
                     (_xhrResponse_responseText x)

  return $ leftmost [fmap (evalRequest decodeResp) resp,
                     fmap RequestFailure badReq]


------------------------------------------------------------------------------
evalRequest :: (XhrResponse -> Either Text a) -> XhrResponse -> ReqResult a
evalRequest decode xhr =
    let okStatus   = _xhrResponse_status xhr < 400
        errMsg = fromMaybe
            ("Empty response with error code " <>
                T.pack (show $ _xhrResponse_status xhr))
            (_xhrResponse_responseText xhr)
        respPayld  = if okStatus
                     then either (flip ResponseFailure xhr)
                                 (flip ResponseSuccess xhr) (decode xhr)
                     else ResponseFailure errMsg xhr
    in respPayld

>>>>>>> 8a1e017e


note :: e -> Maybe a -> Either e a
note e = maybe (Left e) Right

fmapL :: (e -> e') -> Either e a -> Either e' a
fmapL _ (Right a) = Right a
fmapL f (Left e)  = Left (f e)<|MERGE_RESOLUTION|>--- conflicted
+++ resolved
@@ -14,20 +14,14 @@
 -------------------------------------------------------------------------------
 import           Control.Concurrent
 import           Control.Applicative        (liftA2, liftA3)
-<<<<<<< HEAD
 import           Control.Arrow              (second)
 import           Control.Monad              (join)
 import           Control.Monad.IO.Class     (MonadIO, liftIO)
-import qualified Data.ByteString.Lazy.Char8 as BL
-import qualified Data.Map                   as Map
-import           Data.Maybe                 (catMaybes)
-import           Data.Functor.Compose
-=======
 import           Data.Bifunctor             (first)
 import qualified Data.ByteString.Lazy.Char8 as BL
 import qualified Data.Map                   as Map
 import           Data.Maybe                 (catMaybes, fromMaybe)
->>>>>>> 8a1e017e
+import           Data.Functor.Compose
 import           Data.Monoid                ((<>))
 import           Data.Proxy                 (Proxy(..))
 import           Data.Text                  (Text)
@@ -285,47 +279,23 @@
 
   return (resps, badReqs)
 
-<<<<<<< HEAD
-
-#ifdef ghcjs_HOST_OS
-type XhrPayload = String
-bytesToPayload :: BL.ByteString -> XhrPayload
-bytesToPayload = BL.unpack
-#else
-=======
->>>>>>> 8a1e017e
+
 type XhrPayload = T.Text
 bytesToPayload :: BL.ByteString -> XhrPayload
 bytesToPayload = TE.decodeUtf8 . BL.toStrict
 
 
-<<<<<<< HEAD
 performRequestNoBody :: forall t m tag.(SupportsServantReflex t m)
-=======
-------------------------------------------------------------------------------
-performRequestNoBody :: forall t m .(SupportsServantReflex t m)
->>>>>>> 8a1e017e
                      => Text
                      -> Req t
                      -> Dynamic t BaseUrl
                      -> Event t tag -> m (Event t (tag, ReqResult NoContent))
 performRequestNoBody reqMeth req reqHost trigger = do
   (resp, badReq) <- performRequest reqMeth req reqHost trigger
-<<<<<<< HEAD
-  return $ leftmost [ fmap (ResponseSuccess NoContent) <$> resp, fmap RequestFailure <$> badReq]
-
-performRequestsNoBody :: forall t m f tag. (SupportsServantReflex t m, Traversable f)
-                     => Text
-                     -> Dynamic t (f (Req t))
-                     -> Dynamic t BaseUrl
-                     -> Event t tag -> m (Event t (tag, f (ReqResult NoContent)))
-performRequestsNoBody reqMeth reqs reqHost trigger = do
-  resp <- performRequests reqMeth reqs reqHost trigger
-  return $ (fmap . fmap) aux <$> resp
-  where
-    aux (Right x) = ResponseSuccess NoContent x
-    aux (Left  e) = RequestFailure e
-  -- return $ leftmost [ fmap (ResponseSuccess NoContent) resp, fmap RequestFailure badReq]
+  let decodeResp = const $ Right NoContent
+  return $ leftmost [ fmap (second (evalResponse decodeResp)) resp,
+                      fmap (second RequestFailure) badReq]
+
 
 
 performRequestCT
@@ -339,13 +309,15 @@
     -> m (Event t (tag, ReqResult a))
 performRequestCT ct reqMeth req reqHost trigger = do
   (resp, badReq) <- performRequest reqMeth req reqHost trigger
-  let decodes = ffor resp $ fmap (\xhr ->
-        ((mimeUnrender ct . BL.fromStrict . TE.encodeUtf8)
-         =<< note "No body text" (_xhrResponse_responseText xhr), xhr))
-      reqs = ffor decodes $ fmap (\case
-        (Right a, r) -> ResponseSuccess a r
-        (Left e,  r) -> ResponseFailure (T.pack e) r)
-  return $ leftmost [reqs, fmap RequestFailure <$> badReq]
+  let decodeResp x = first T.pack .
+                     mimeUnrender ct .
+                     BL.fromStrict .
+                     TE.encodeUtf8 =<< note "No body text"
+                     (_xhrResponse_responseText x)
+
+  return $ leftmost [fmap (second (evalResponse decodeResp)) resp,
+                     fmap (second RequestFailure) badReq]
+
 
 performRequestsCT
     :: (SupportsServantReflex t m,
@@ -358,40 +330,40 @@
     -> m (Event t (tag, f (ReqResult a)))
 performRequestsCT ct reqMeth reqs reqHost trigger = do
   resps <- performRequests reqMeth reqs reqHost trigger
-  return $ fmap (second (fmap reqToResult)) resps
-  where
-    reqToResult (Left  e) = RequestFailure e
-    reqToResult (Right x) = case _xhrResponse_responseText x of
-      Nothing  -> ResponseFailure "No request body" x
-      Just bod -> case mimeUnrender ct . BL.fromStrict . TE.encodeUtf8 $ bod of
-        Left e  -> ResponseFailure (T.pack e) x
-        Right v -> ResponseSuccess v x
-=======
-  let decodeResp = const $ Right NoContent
-  return $ leftmost [ fmap (evalRequest decodeResp) resp,
-                      fmap RequestFailure badReq]
-
-
-------------------------------------------------------------------------------
-performRequestCT :: (SupportsServantReflex t m,
-                     MimeUnrender ct a)
-                 => Proxy ct -> Text -> Req t -> Dynamic t BaseUrl
-                 -> Event t () -> m (Event t (ReqResult a))
-performRequestCT ct reqMeth req reqHost trigger = do
-  (resp, badReq) <- performRequest reqMeth req reqHost trigger
   let decodeResp x = first T.pack .
                      mimeUnrender ct .
                      BL.fromStrict .
                      TE.encodeUtf8 =<< note "No body text"
                      (_xhrResponse_responseText x)
-
-  return $ leftmost [fmap (evalRequest decodeResp) resp,
-                     fmap RequestFailure badReq]
+  return $ ffor resps $ \(t, rs) ->
+      (t, ffor rs $ \r -> case r of
+              Left e  -> RequestFailure e
+              Right g -> evalResponse decodeResp g
+      )
+
+
+performRequestsNoBody
+    :: (SupportsServantReflex t m,
+        Traversable f)
+    => Text
+    -> Dynamic t (f (Req t))
+    -> Dynamic t BaseUrl
+    -> Event t tag
+    -> m (Event t (tag, f (ReqResult NoContent)))
+performRequestsNoBody reqMeth reqs reqHost trigger = do
+  resps <- performRequests reqMeth reqs reqHost trigger
+  let decodeResp = const $ Right NoContent
+  return $ ffor resps $ \(t, rs) ->
+      (t, ffor rs $ \r -> case r of
+              Left e  -> RequestFailure e
+              Right g -> evalResponse decodeResp g
+      )
+
 
 
 ------------------------------------------------------------------------------
-evalRequest :: (XhrResponse -> Either Text a) -> XhrResponse -> ReqResult a
-evalRequest decode xhr =
+evalResponse :: (XhrResponse -> Either Text a) -> XhrResponse -> ReqResult a
+evalResponse decode xhr =
     let okStatus   = _xhrResponse_status xhr < 400
         errMsg = fromMaybe
             ("Empty response with error code " <>
@@ -403,7 +375,7 @@
                      else ResponseFailure errMsg xhr
     in respPayld
 
->>>>>>> 8a1e017e
+
 
 
 note :: e -> Maybe a -> Either e a
