--- conflicted
+++ resolved
@@ -231,11 +231,7 @@
 
   type Client t m (QueryParam sym a :> sublayout) =
     -- TODO (Maybe a), or (Maybe (Maybe a))? (should the user be able to send a Nothing)
-<<<<<<< HEAD
-    Behavior t (Either Text a) -> Client t m sublayout
-=======
     Behavior t (QParam a) -> Client t m sublayout
->>>>>>> db03e685
 
   -- if mparam = Nothing, we don't add it to the query string
   clientWithRoute Proxy q req baseurl mparam =
@@ -243,13 +239,10 @@
       (req {qParams = paramPair : qParams req}) baseurl
 
     where pname = symbolVal (Proxy :: Proxy sym)
-<<<<<<< HEAD
-          p prm = QueryPartParam $ (fmap . fmap) (toQueryParam) prm
+          --p prm = QueryPartParam $ (fmap . fmap) (toQueryParam) prm
+          --paramPair = (T.pack pname, p mparam)
+          p prm = QueryPartParam $ fmap qParamToQueryPart prm -- (fmap . fmap) (unpack . toQueryParam) prm
           paramPair = (T.pack pname, p mparam)
-=======
-          p prm = QueryPartParam $ fmap (qParamToQueryPart) prm -- (fmap . fmap) (unpack . toQueryParam) prm
-          paramPair = (pname, p mparam)
->>>>>>> db03e685
 
 -- | If you use a 'QueryParams' in one of your endpoints in your API,
 -- the corresponding querying function will automatically take
