Name: servant-reflex
Version: 0.3
Synopsis: Servant reflex API generator
Description: Servant reflex API generator
License: AllRightsReserved
License-file: LICENSE.md
Author: Greg Hale, Doug Beardsley
Maintainer: imalsogreg@gmail.com
Stability: Experimental
Category: Web
Build-type: Simple
Cabal-version: >=1.10

Flag Example
  description: Enable example
  default: False

library
  exposed-modules:
    Servant.Reflex
    Servant.Reflex.Multi

  other-modules:
    Servant.Common.BaseUrl
    Servant.Common.Req

  hs-source-dirs: src
  build-depends:
    base                >= 4.8  && < 4.10,
    bytestring          >= 0.10 && < 0.11,
    case-insensitive    >= 1.2.0.4 && < 1.3,
    containers          >= 0.5.6   && < 0.6,
    data-default        >= 0.5  && < 0.8,
    exceptions          >= 0.8  && < 0.9,
    ghcjs-dom           >= 0.2  && < 0.3,
    http-api-data       >= 0.2  && < 0.4,
    http-media          >= 0.6  && < 0.7,
    mtl                 >= 2.2.1 && < 2.3,
    network-uri         >= 2.6  && < 2.7,
    reflex              >= 0.5  && < 0.6,
    reflex-dom          == 0.4  && < 0.5,
    safe                >= 0.3.9 && < 0.4,
    servant             >= 0.8  && < 0.11,
    string-conversions  >= 0.4  && < 0.5,
    text                >= 1.2  && < 1.3,
    transformers        >= 0.4  && < 0.6

  ghc-options: -Wall -fwarn-tabs -funbox-strict-fields -O2

  default-language: Haskell2010

executable example
<<<<<<< HEAD
  if flag(Example)
    buildable: True
  else
    buildable: False
  build-depends: reflex, servant-reflex, base, scientific, servant, reflex-dom, text
=======
  build-depends: aeson, reflex, servant-reflex, base, scientific, servant, reflex-dom, text
>>>>>>> 8244434d
  default-language: Haskell2010
  main-is: Example.hs
  other-modules: API
  hs-source-dirs: exec<|MERGE_RESOLUTION|>--- conflicted
+++ resolved
@@ -50,15 +50,11 @@
   default-language: Haskell2010
 
 executable example
-<<<<<<< HEAD
   if flag(Example)
     buildable: True
   else
     buildable: False
-  build-depends: reflex, servant-reflex, base, scientific, servant, reflex-dom, text
-=======
   build-depends: aeson, reflex, servant-reflex, base, scientific, servant, reflex-dom, text
->>>>>>> 8244434d
   default-language: Haskell2010
   main-is: Example.hs
   other-modules: API
