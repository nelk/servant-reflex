--- conflicted
+++ resolved
@@ -7,33 +7,7 @@
 in
 reflex-platform.ghcjs.override {
   overrides = self: super: { 
-<<<<<<< HEAD
-     # servant       = dontCheck (self.callPackage (cabal2nixResult deps/servant/servant) {});
-     # http-api-data = dontCheck (self.callPackage (cabal2nixResult deps/http-api-data) {});
-     # natural-transformation = self.callPackage (
-     #   { mkDerivation, base, containers, fetchgit, quickcheck-instances
-     #   , stdenv, tasty, tasty-quickcheck
-     #   }:
-     #   mkDerivation {
-     #     pname = "natural-transformation";
-     #     version = "0.4";
-     #     src = fetchgit {
-     #       url = "https://github.com/ku-fpg/natural-transformation";
-     #       sha256 = "0xbnnxbf5ydszbhf7h5ra3mrqy4mcyqc3zb2k8bwm1zyqrz6v0fs";
-     #       rev = "b1200c09dcafd034e32846413913b74735c8ba56";
-     #     };
-     #     libraryHaskellDepends = [ base ];
-     #     testHaskellDepends = [
-     #       base containers quickcheck-instances tasty tasty-quickcheck
-     #     ];
-     #     homepage = "https://github.com/ku-fpg/natural-transformation";
-     #     description = "A natural transformation package";
-     #     license = stdenv.lib.licenses.bsd3;
-     #   }
-     #   ) {};
-=======
      # servant       = dc (self.callPackage (c2n deps/servant/servant) {});
      # http-api-data = dc (self.callPackage (c2n deps/http-api-data) {});
->>>>>>> b13b6fe3
   };
 }