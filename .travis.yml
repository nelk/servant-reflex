--- conflicted
+++ resolved
@@ -37,12 +37,8 @@
  - travis_retry cabal update -v
  - git clone https://github.com/reflex-frp/reflex-platform
  - sed -i 's/^jobs:/-- jobs:/' ${HOME}/.cabal/config
-<<<<<<< HEAD
  - reflex-platform/work-on ./overrides-ghc.nix ./testserver --command "cd testserver && cabal configure -fExample && cabal build"
-=======
->>>>>>> 8244434d
  - reflex-platform/work-on ghc ./testdriver --command "cd testdriver && cabal configure && cabal build"
- - reflex-platform/work-on ./overrides-ghc.nix ./testserver --command "cd testserver && cabal configure && cabal build"
  - cd testserver && dist/build/back/back -p 8000 &
  - sleep 3
  - phantomjs --webdriver=127.0.0.1:4444 &
